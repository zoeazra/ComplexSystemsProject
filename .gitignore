venv
output.csv
__pycache__
.DS_Store
<<<<<<< HEAD
visual
=======
zxx
>>>>>>> 598ae380
<|MERGE_RESOLUTION|>--- conflicted
+++ resolved
@@ -1,9 +1,4 @@
 venv
 output.csv
 __pycache__
-.DS_Store
-<<<<<<< HEAD
-visual
-=======
-zxx
->>>>>>> 598ae380
+.DS_Store